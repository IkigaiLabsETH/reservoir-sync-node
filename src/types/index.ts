/* eslint-disable @typescript-eslint/no-explicit-any */
import { Prisma } from '@prisma/client';
import { HttpStatusCode } from 'axios';
import { Application } from 'express';
import { SyncManager, SyncService, SyncWorker } from '../services';

export type KnownPropertiesType = {
  continuation: string;
} & {
  [key in APIDatasets]: Schemas;
};

export type Managers = Map<string, SyncManager>;
export type Workers = Map<string, SyncWorker>;
export type Schemas = SalesSchema[] | AsksSchema[] | BidsSchema[];
export type SchemasObject = {
  sales: SalesSchema[];
  asks: AsksSchema[];
};
export type GenericResponse = KnownPropertiesType;

export type ErrorType = {
  status: number;
  error: string;
  message: string;
};

export type SuccessType = KnownPropertiesType;

export type SuccessResponse<T = SuccessType> = {
  data: T;
  status: HttpStatusCode;
};

export type ErrorResponse<T = ErrorType> = {
  data: T;
  status: HttpStatusCode;
};

export type ApiResponse<T = SuccessType> = SuccessResponse<T> | ErrorResponse;

export type Chain = keyof Chains;

export type Chains = 'mainnet' | 'goerli';
export type ParserMethods = {
  [K in 'sales' | 'asks']: K extends 'sales'
    ? (sales: SalesSchema[], contracts?: string[]) => PrismaSalesCreate[]
    : (asks: AsksSchema[], contracts?: string[]) => PrismaAsksCreate[];
};

export type ParserRaw = {
  sales: any;
  asks: any;
};
export type ParserFormatted = {
  sales: any;
  asks: any;
};
export type Tables = 'sales' | 'asks';

export type RecordRoots = {
  sales: 'sales';
  asks: 'orders';
};

export type DataType<T extends keyof ParserMethods> = ParserMethods[T] extends (
  data: infer D,
  contracts?: string[]
) => any
  ? D
  : never;

export type MessageType = 'connection';
export type MessageEvent =
  | 'subscribe'
  | 'ask.created'
  | 'ask.updated'
  | 'sale.created'
  | 'sale.updated';
export type Status = 'backfilling' | 'upkeeping';

export enum URLS {
  'goerli' = 'wss://ws.dev.reservoir.tools?',
  'mainnet' = 'wss://ws.reservoir.tools?',
}
export type IndexSignatureType = {
  sales: SalesSchema[];
  orders: AsksSchema[] | BidsSchema[];
};

export type SyncManagerInstance = InstanceType<typeof SyncManager>;
export type SyncServiceInstance = InstanceType<typeof SyncService>;

export type RequestType = SyncServiceInstance['_request'];
export type InsertType = SyncServiceInstance['_insert'];
export type CountType = SyncServiceInstance['_count'];
export type ParseType = SyncServiceInstance['_parse'];
export type FormatType = SyncServiceInstance['_format'];
export type BackupType = SyncServiceInstance['_backup'];
export type ReviewType = SyncServiceInstance['_reviewManager'];

export interface ToConnect {
  asks: boolean;
  sales: boolean;
  bids: boolean;
}
export interface WebSocketConfig {
  contracts?: string[];
  apiKey: string;
  chain: Chains;
  toConnect: ToConnect;
}
<<<<<<< HEAD
export type MessageType = 'connection';
export type MessageEvent =
  | 'subscribe'
  | 'ask.created'
  | 'ask.updated'
  | 'sale.created'
  | 'sale.updated'
  | 'bid.created'
  | 'bid.updated';

=======
>>>>>>> aa299d48
export interface SocketMessage {
  type: MessageType;
  event: MessageEvent;
  status: string;
  data: AsksSchema;
}
export interface SocketError {
  name: string;
  message: string;
  stack?: string;
}
export interface ContractInfo {
  name: string;
}
export interface WorkerBackup {
  date: string;
  continuation: string;
}
export interface ManagerBackup {
  date: string;
  workers: WorkerBackup[];
}
export interface Backup {
  type: string;
  data: {
    date: string;
    managers: ManagerBackup[];
  };
}
export interface Counts {
  insertions: number;
  _insertions: number;
  _requests: {
    '2xx': 0;
    '4xx': 0;
    '5xx': 0;
  };
  requests: {
    '2xx': 0;
    '4xx': 0;
    '5xx': 0;
  };
}
export interface Collection {
  id?: string;
  name: string;
}
export interface Token {
  contract: string;
  tokenId: string;
  name?: string;
  image?: string;
  collection: Collection;
}
export interface Currency {
  contract: string;
  name: string;
  symbol: string;
  decimals: number;
}
export interface Amount {
  raw: string;
  decimal: number;
  usd: number;
  native: number;
}
export interface Price {
  currency: Currency;
  amount: Amount;
}
export interface SalesSchema {
  id: string;
  saleId: string;
  token: Token;
  orderId: string;
  orderSource: string;
  orderSide: string;
  orderKind: string;
  from: string;
  to: string;
  amount: string;
  fillSource: string;
  block: number;
  txHash: string;
  logIndex: number;
  batchIndex: number;
  timestamp: number;
  price: Price;
  washTradingScore: number;
  createdAt: string;
  updatedAt: string;
  isDeleted: boolean;
}
export interface BidsSchema {
  id: string;
  kind: string;
  side: string;
  status: string;
  tokenSetId: string;
  tokenSetSchemaHash: string;
  contract: string;
  maker: string;
  taker: string;
  price: AsksPrice;
  validFrom: number;
  validUntil: number;
  quantityFilled: number;
  quantityRemaining: number;
  dynamicPricing: any;
  criteria: AsksCriteria;
  source: AsksSource;
  feeBps: number;
  feeBreakdown: AsksFeeBreakdown[];
  expiration: number;
  isReservoir: any;
  isDynamic: boolean;
  createdAt: string;
  updatedAt: string;
}
export interface WorkerConfig {
  date: string;
  id: string;
  type: Tables;
  continuation: string;
  upkeepDelay: number;
  request: SyncServiceInstance['_request'];
  format: SyncServiceInstance['_format'];
  insert: SyncServiceInstance['_insert'];
  count: SyncServiceInstance['_count'];
  review: SyncManagerInstance['_reviewWorker'];
  backup: BackupType;
}
export type PrismaSalesCreate = Prisma.salesCreateInput;
export type PrismaAsksCreate = Prisma.asksCreateInput;
export type PrismaBidsCreate = Prisma.bidsCreateInput;

export type PrismaCreate = PrismaSalesCreate & {
  isDeleted?: boolean;
};
export interface AsksSchema {
  id: string;
  kind: string;
  side: string;
  status: string;
  tokenSetId: string;
  tokenSetSchemaHash: string;
  contract: string;
  maker: string;
  taker: string;
  price: AsksPrice;
  validFrom: number;
  validUntil: number;
  quantityFilled: number;
  quantityRemaining: number;
  dynamicPricing: any;
  criteria: AsksCriteria;
  source: AsksSource;
  feeBps: number;
  feeBreakdown: AsksFeeBreakdown[];
  expiration: number;
  isReservoir: any;
  isDynamic: boolean;
  createdAt: string;
  updatedAt: string;
}

export interface AsksPrice {
  currency: AsksCurrency;
  amount: AsksAmount;
  netAmount: AsksNetAmount;
}

export interface AsksCurrency {
  contract: string;
  name: string;
  symbol: string;
  decimals: number;
}

export interface AsksAmount {
  raw: string;
  decimal: number;
  usd: number;
  native: number;
}

export interface AsksNetAmount {
  raw: string;
  decimal: number;
  usd: number;
  native: number;
}

export interface AsksCriteria {
  kind: string;
  data: AsksData;
}

export interface AsksCollection {
  id: string;
  name: string;
  image: string;
}
export interface AsksData {
  token: AsksToken;
  collection: AsksCollection;
}

export interface AsksToken {
  tokenId: string;
  name: string;
  image: string;
}

export interface AsksSource {
  id: string;
  domain: string;
  name: string;
  icon: string;
  url: string;
}

export interface AsksFeeBreakdown {
  bps: number;
  kind: string;
  recipient: string;
}

<<<<<<< HEAD
export type Tables = 'sales' | 'asks' | 'bids';

export type RecordRoots = {
  sales: 'sales';
  asks: 'orders';
  bids: 'orders';
};

=======
>>>>>>> aa299d48
export interface Delete {
  table: Tables;
  ids: Buffer[];
}

export interface Query {
  table: Tables;
  isUpkeeping?: boolean;
  data: PrismaCreate[];
}
export interface Bases {
  mainnet: string;
  goerli: string;
  optimism: string;
  polygon: string;
}

export interface Paths {
  sales: string;
  asks: string;
  bids: string;
}
export interface PrismaStatus {
  error?: unknown;
  count: number;
}

export interface RequestMethods {
  sales: ({
    url,
    query,
    apiKey,
  }: {
    url: string;
    query: string;
    apiKey: string;
  }) => Promise<ApiResponse>;
  asks: ({
    url,
    query,
    apiKey,
  }: {
    url: string;
    query: string;
    apiKey: string;
  }) => Promise<ApiResponse>;
  bids: ({
    url,
    query,
    apiKey,
  }: {
    url: string;
    query: string;
    apiKey: string;
  }) => Promise<ApiResponse>;
}
<<<<<<< HEAD

export type ParserRaw = {
  sales: any;
  asks: any;
};
export type ParserFormatted = {
  sales: any;
  asks: any;
};

export type ParserMethods = {
  [K in 'sales' | 'asks' | 'bids']: K extends 'sales'
    ? (sales: SalesSchema[], contracts?: string[]) => PrismaSalesCreate[]
    : K extends 'asks'
    ? (asks: AsksSchema[], contracts?: string[]) => PrismaAsksCreate[]
    : (bids: BidsSchema[], contracts?: string[]) => PrismaBidsCreate[];
};

export type DataType<T extends keyof ParserMethods> = ParserMethods[T] extends (
  data: infer D,
  contracts?: string[]
) => any
  ? D
  : never;

=======
>>>>>>> aa299d48
export interface ParserRawData {
  sales: SalesSchema;
  asks: AsksSchema;
}

export interface FormatMethods {
  sales: (sales: SalesSchema[]) => PrismaSalesCreate[];
  asks: (asks: AsksSchema[]) => PrismaAsksCreate[];
  bids: (bids: BidsSchema[]) => PrismaBidsCreate[];
}
export type APIDatasets = 'sales' | 'orders';
export interface Request {
  continuation: string;
  date: string;
  isBackfilled: boolean;
}

export interface ServerConfig {
  port?: number | string;
  authorization?: string;
}
export interface ManagerConfig {
  id: string;
  date: string;
  upkeepDelay: number;
  count: CountType;
  insert: InsertType;
  format: FormatType;
  parse: ParseType;
  review: ReviewType;
  request: RequestType;
  backup: BackupType;
  workers?: WorkerBackup[];
  workerCount: number;
  type: Tables;
}
export interface DatadogConfig {
  logLevel: 'info' | 'ok' | 'error'; 
  appName?: string;
  apiKey?: string;
  logLevel?: 'info' | 'error' | 'ok';
}
export interface LoggerConfig {
  datadog?: DatadogConfig;
}
export interface ToSync {
  sales: boolean;
  asks: boolean;
  bids: boolean;
}
export interface BaseSyncerConfig {
  apiKey: string;
  chain: Chains;
  contracts?: string[];
  workerCount?: string;
  managerCount?: string;
}
export interface SyncerConfig extends BaseSyncerConfig {
  date: string;
  upkeepDelay: number;
  type: Tables;
  backup: Backup | null;
}
export interface SyncNodeSyncerConfig extends BaseSyncerConfig {
  apiKey: string;
  chain: Chains;
  contracts?: string[];
  workerCount?: string;
  managerCount?: string;
  skipBackfill?: boolean;
  toSync: ToSync;
}

export interface BackupConfig {
  redisUrl?: string;
  useBackup?: boolean;
}
export interface SyncNodeConfig {
  server: ServerConfig;
  logger?: LoggerConfig;
  backup?: BackupConfig;
  syncer: SyncNodeSyncerConfig;
}
export interface Path {
  handlers: Application;
  path: string;
}<|MERGE_RESOLUTION|>--- conflicted
+++ resolved
@@ -1,128 +1,23 @@
 /* eslint-disable @typescript-eslint/no-explicit-any */
+import { SyncManager, SyncService, SyncWorker } from '@/services';
 import { Prisma } from '@prisma/client';
 import { HttpStatusCode } from 'axios';
 import { Application } from 'express';
-import { SyncManager, SyncService, SyncWorker } from '../services';
-
-export type KnownPropertiesType = {
-  continuation: string;
-} & {
-  [key in APIDatasets]: Schemas;
-};
-
-export type Managers = Map<string, SyncManager>;
-export type Workers = Map<string, SyncWorker>;
-export type Schemas = SalesSchema[] | AsksSchema[] | BidsSchema[];
-export type SchemasObject = {
-  sales: SalesSchema[];
-  asks: AsksSchema[];
-};
-export type GenericResponse = KnownPropertiesType;
-
-export type ErrorType = {
-  status: number;
-  error: string;
-  message: string;
-};
-
-export type SuccessType = KnownPropertiesType;
-
-export type SuccessResponse<T = SuccessType> = {
-  data: T;
-  status: HttpStatusCode;
-};
-
-export type ErrorResponse<T = ErrorType> = {
-  data: T;
-  status: HttpStatusCode;
-};
-
-export type ApiResponse<T = SuccessType> = SuccessResponse<T> | ErrorResponse;
-
-export type Chain = keyof Chains;
-
-export type Chains = 'mainnet' | 'goerli';
-export type ParserMethods = {
-  [K in 'sales' | 'asks']: K extends 'sales'
-    ? (sales: SalesSchema[], contracts?: string[]) => PrismaSalesCreate[]
-    : (asks: AsksSchema[], contracts?: string[]) => PrismaAsksCreate[];
-};
-
-export type ParserRaw = {
-  sales: any;
-  asks: any;
-};
-export type ParserFormatted = {
-  sales: any;
-  asks: any;
-};
-export type Tables = 'sales' | 'asks';
-
-export type RecordRoots = {
-  sales: 'sales';
-  asks: 'orders';
-};
-
-export type DataType<T extends keyof ParserMethods> = ParserMethods[T] extends (
-  data: infer D,
-  contracts?: string[]
-) => any
-  ? D
-  : never;
-
-export type MessageType = 'connection';
-export type MessageEvent =
-  | 'subscribe'
-  | 'ask.created'
-  | 'ask.updated'
-  | 'sale.created'
-  | 'sale.updated';
-export type Status = 'backfilling' | 'upkeeping';
-
-export enum URLS {
-  'goerli' = 'wss://ws.dev.reservoir.tools?',
-  'mainnet' = 'wss://ws.reservoir.tools?',
-}
-export type IndexSignatureType = {
-  sales: SalesSchema[];
-  orders: AsksSchema[] | BidsSchema[];
-};
-
-export type SyncManagerInstance = InstanceType<typeof SyncManager>;
-export type SyncServiceInstance = InstanceType<typeof SyncService>;
-
-export type RequestType = SyncServiceInstance['_request'];
-export type InsertType = SyncServiceInstance['_insert'];
-export type CountType = SyncServiceInstance['_count'];
-export type ParseType = SyncServiceInstance['_parse'];
-export type FormatType = SyncServiceInstance['_format'];
-export type BackupType = SyncServiceInstance['_backup'];
-export type ReviewType = SyncServiceInstance['_reviewManager'];
+
+
 
 export interface ToConnect {
   asks: boolean;
-  sales: boolean;
-  bids: boolean;
-}
+}
+
 export interface WebSocketConfig {
   contracts?: string[];
   apiKey: string;
   chain: Chains;
   toConnect: ToConnect;
 }
-<<<<<<< HEAD
 export type MessageType = 'connection';
-export type MessageEvent =
-  | 'subscribe'
-  | 'ask.created'
-  | 'ask.updated'
-  | 'sale.created'
-  | 'sale.updated'
-  | 'bid.created'
-  | 'bid.updated';
-
-=======
->>>>>>> aa299d48
+export type MessageEvent = 'subscribe' | 'ask.created' | 'ask.updated';
 export interface SocketMessage {
   type: MessageType;
   event: MessageEvent;
@@ -134,6 +29,12 @@
   message: string;
   stack?: string;
 }
+
+export enum URLS {
+  'goerli' = 'wss://ws.dev.reservoir.tools?',
+  'mainnet' = 'wss://ws.reservoir.tools?',
+}
+
 export interface ContractInfo {
   name: string;
 }
@@ -141,10 +42,12 @@
   date: string;
   continuation: string;
 }
+
 export interface ManagerBackup {
   date: string;
   workers: WorkerBackup[];
 }
+
 export interface Backup {
   type: string;
   data: {
@@ -152,6 +55,7 @@
     managers: ManagerBackup[];
   };
 }
+
 export interface Counts {
   insertions: number;
   _insertions: number;
@@ -166,6 +70,9 @@
     '5xx': 0;
   };
 }
+
+export type Status = 'backfilling' | 'upkeeping';
+
 export interface Collection {
   id?: string;
   name: string;
@@ -216,6 +123,14 @@
   updatedAt: string;
   isDeleted: boolean;
 }
+
+export type Schemas = SalesSchema[] | AsksSchema[] | BidsSchema[];
+
+export type SchemasObject = {
+  sales: SalesSchema[];
+  asks: AsksSchema[];
+};
+
 export interface BidsSchema {
   id: string;
   kind: string;
@@ -242,6 +157,22 @@
   createdAt: string;
   updatedAt: string;
 }
+export type IndexSignatureType = {
+  sales: SalesSchema[];
+  orders: AsksSchema[] | BidsSchema[];
+};
+
+export type SyncManagerInstance = InstanceType<typeof SyncManager>;
+export type SyncServiceInstance = InstanceType<typeof SyncService>;
+
+export type RequestType = SyncServiceInstance['_request'];
+export type InsertType = SyncServiceInstance['_insert'];
+export type CountType = SyncServiceInstance['_count'];
+export type ParseType = SyncServiceInstance['_parse'];
+export type FormatType = SyncServiceInstance['_format'];
+export type BackupType = SyncServiceInstance['_backup'];
+export type ReviewType = SyncServiceInstance['_reviewManager'];
+
 export interface WorkerConfig {
   date: string;
   id: string;
@@ -255,13 +186,6 @@
   review: SyncManagerInstance['_reviewWorker'];
   backup: BackupType;
 }
-export type PrismaSalesCreate = Prisma.salesCreateInput;
-export type PrismaAsksCreate = Prisma.asksCreateInput;
-export type PrismaBidsCreate = Prisma.bidsCreateInput;
-
-export type PrismaCreate = PrismaSalesCreate & {
-  isDeleted?: boolean;
-};
 export interface AsksSchema {
   id: string;
   kind: string;
@@ -350,8 +274,410 @@
   kind: string;
   recipient: string;
 }
-
-<<<<<<< HEAD
+export interface Delete {
+  table: Tables;
+  ids: Buffer[];
+}
+
+export interface Query {
+  table: Tables;
+  data: PrismaCreate[];
+}
+export interface Bases {
+  mainnet: string;
+  goerli: string;
+  optimism: string;
+  polygon: string;
+}
+
+export interface Paths {
+  sales: string;
+  asks: string;
+  bids: string;
+}
+export interface PrismaStatus {
+  error?: unknown;
+  count: number;
+}
+
+export interface RequestMethods {
+  sales: ({
+    url,
+    query,
+    apiKey,
+  }: {
+    url: string;
+    query: string;
+    apiKey: string;
+  }) => Promise<ApiResponse>;
+  asks: ({
+    url,
+    query,
+    apiKey,
+  }: {
+    url: string;
+    query: string;
+    apiKey: string;
+  }) => Promise<ApiResponse>;
+}
+
+export interface ParserRawData {
+  sales: SalesSchema;
+  asks: AsksSchema;
+}
+
+export interface FormatMethods {
+  sales: (sales: SalesSchema[]) => PrismaSalesCreate[];
+  asks: (asks: AsksSchema[]) => PrismaAsksCreate[];
+}
+export type APIDatasets = 'sales' | 'orders';
+
+export type KnownPropertiesType = {
+  continuation: string;
+} & {
+  [key in APIDatasets]: Schemas;
+};
+
+export interface Request {
+  continuation: string;
+  date: string;
+  isBackfilled: boolean;
+}
+
+export type GenericResponse = KnownPropertiesType;
+
+export type ErrorType = {
+  status: number;
+  error: string;
+  message: string;
+};
+
+export type SuccessType = KnownPropertiesType;
+
+export type SuccessResponse<T = SuccessType> = {
+  data: T;
+  status: HttpStatusCode;
+};
+
+export type ErrorResponse<T = ErrorType> = {
+  data: T;
+  status: HttpStatusCode;
+};
+
+export type ApiResponse<T = SuccessType> = SuccessResponse<T> | ErrorResponse;
+
+export type Chain = keyof Chains;
+
+export type Chains = 'mainnet' | 'goerli';
+
+export interface ServerConfig {
+  port?: number | string;
+  authorization?: string;
+}
+export interface ManagerConfig {
+  id: string;
+  date: string;
+  upkeepDelay: number;
+  count: CountType;
+  insert: InsertType;
+  format: FormatType;
+  parse: ParseType;
+  review: ReviewType;
+  request: RequestType;
+  backup: BackupType;
+  workers?: WorkerBackup[];
+  workerCount: number;
+  type: Tables;
+}
+export interface DatadogConfig {
+  appName?: string;
+  apiKey?: string;
+}
+export interface LoggerConfig {
+  datadog?: DatadogConfig;
+}
+export interface ToSync {
+  sales: boolean;
+  asks: boolean;
+}
+export interface BaseSyncerConfig {
+  apiKey: string;
+  chain: Chains;
+  contracts?: string[];
+  workerCount?: string;
+  managerCount?: string;
+}
+export interface SyncerConfig extends BaseSyncerConfig {
+  date: string;
+  upkeepDelay: number;
+  type: Tables;
+  backup: Backup | null;
+}
+export interface SyncNodeSyncerConfig extends BaseSyncerConfig {
+  apiKey: string;
+  chain: Chains;
+  contracts?: string[];
+  workerCount?: string;
+  managerCount?: string;
+  toSync: ToSync;
+}
+
+export interface BackupConfig {
+  redisUrl?: string;
+  useBackup?: boolean;
+}
+export interface SyncNodeConfig {
+  server: ServerConfig;
+  logger?: LoggerConfig;
+  backup?: BackupConfig;
+  syncer: SyncNodeSyncerConfig;
+}
+
+export interface Path {
+  handlers: Application;
+  path: string;
+}
+
+export type Managers = Map<string, SyncManager>;
+export type Workers = Map<string, SyncWorker>;
+
+
+
+
+export interface ToConnect {
+  asks: boolean;
+  sales: boolean;
+  bids: boolean;
+}
+
+export interface SocketMessage {
+  type: MessageType;
+  event: MessageEvent;
+  status: string;
+  data: AsksSchema;
+}
+export interface SocketError {
+  name: string;
+  message: string;
+  stack?: string;
+}
+export interface ContractInfo {
+  name: string;
+}
+export interface WorkerBackup {
+  date: string;
+  continuation: string;
+}
+export interface ManagerBackup {
+  date: string;
+  workers: WorkerBackup[];
+}
+export interface Backup {
+  type: string;
+  data: {
+    date: string;
+    managers: ManagerBackup[];
+  };
+}
+export interface Counts {
+  insertions: number;
+  _insertions: number;
+  _requests: {
+    '2xx': 0;
+    '4xx': 0;
+    '5xx': 0;
+  };
+  requests: {
+    '2xx': 0;
+    '4xx': 0;
+    '5xx': 0;
+  };
+}
+export interface Collection {
+  id?: string;
+  name: string;
+}
+export interface Token {
+  contract: string;
+  tokenId: string;
+  name?: string;
+  image?: string;
+  collection: Collection;
+}
+export interface Currency {
+  contract: string;
+  name: string;
+  symbol: string;
+  decimals: number;
+}
+export interface Amount {
+  raw: string;
+  decimal: number;
+  usd: number;
+  native: number;
+}
+export interface Price {
+  currency: Currency;
+  amount: Amount;
+}
+export interface SalesSchema {
+  id: string;
+  saleId: string;
+  token: Token;
+  orderId: string;
+  orderSource: string;
+  orderSide: string;
+  orderKind: string;
+  from: string;
+  to: string;
+  amount: string;
+  fillSource: string;
+  block: number;
+  txHash: string;
+  logIndex: number;
+  batchIndex: number;
+  timestamp: number;
+  price: Price;
+  washTradingScore: number;
+  createdAt: string;
+  updatedAt: string;
+  isDeleted: boolean;
+}
+export interface BidsSchema {
+  id: string;
+  kind: string;
+  side: string;
+  status: string;
+  tokenSetId: string;
+  tokenSetSchemaHash: string;
+  contract: string;
+  maker: string;
+  taker: string;
+  price: AsksPrice;
+  validFrom: number;
+  validUntil: number;
+  quantityFilled: number;
+  quantityRemaining: number;
+  dynamicPricing: any;
+  criteria: AsksCriteria;
+  source: AsksSource;
+  feeBps: number;
+  feeBreakdown: AsksFeeBreakdown[];
+  expiration: number;
+  isReservoir: any;
+  isDynamic: boolean;
+  createdAt: string;
+  updatedAt: string;
+}
+export interface WorkerConfig {
+  date: string;
+  id: string;
+  type: Tables;
+  continuation: string;
+  upkeepDelay: number;
+  request: SyncServiceInstance['_request'];
+  format: SyncServiceInstance['_format'];
+  insert: SyncServiceInstance['_insert'];
+  count: SyncServiceInstance['_count'];
+  review: SyncManagerInstance['_reviewWorker'];
+  backup: BackupType;
+}
+export type PrismaSalesCreate = Prisma.salesCreateInput;
+export type PrismaAsksCreate = Prisma.asksCreateInput;
+export type PrismaBidsCreate = Prisma.bidsCreateInput;
+
+export type PrismaCreate = PrismaSalesCreate & {
+  isDeleted?: boolean;
+};
+export interface AsksSchema {
+  id: string;
+  kind: string;
+  side: string;
+  status: string;
+  tokenSetId: string;
+  tokenSetSchemaHash: string;
+  contract: string;
+  maker: string;
+  taker: string;
+  price: AsksPrice;
+  validFrom: number;
+  validUntil: number;
+  quantityFilled: number;
+  quantityRemaining: number;
+  dynamicPricing: any;
+  criteria: AsksCriteria;
+  source: AsksSource;
+  feeBps: number;
+  feeBreakdown: AsksFeeBreakdown[];
+  expiration: number;
+  isReservoir: any;
+  isDynamic: boolean;
+  createdAt: string;
+  updatedAt: string;
+}
+
+export interface AsksPrice {
+  currency: AsksCurrency;
+  amount: AsksAmount;
+  netAmount: AsksNetAmount;
+}
+
+export interface AsksCurrency {
+  contract: string;
+  name: string;
+  symbol: string;
+  decimals: number;
+}
+
+export interface AsksAmount {
+  raw: string;
+  decimal: number;
+  usd: number;
+  native: number;
+}
+
+export interface AsksNetAmount {
+  raw: string;
+  decimal: number;
+  usd: number;
+  native: number;
+}
+
+export interface AsksCriteria {
+  kind: string;
+  data: AsksData;
+}
+
+export interface AsksCollection {
+  id: string;
+  name: string;
+  image: string;
+}
+export interface AsksData {
+  token: AsksToken;
+  collection: AsksCollection;
+}
+
+export interface AsksToken {
+  tokenId: string;
+  name: string;
+  image: string;
+}
+
+export interface AsksSource {
+  id: string;
+  domain: string;
+  name: string;
+  icon: string;
+  url: string;
+}
+
+export interface AsksFeeBreakdown {
+  bps: number;
+  kind: string;
+  recipient: string;
+}
+
 export type Tables = 'sales' | 'asks' | 'bids';
 
 export type RecordRoots = {
@@ -360,8 +686,6 @@
   bids: 'orders';
 };
 
-=======
->>>>>>> aa299d48
 export interface Delete {
   table: Tables;
   ids: Buffer[];
@@ -418,7 +742,6 @@
     apiKey: string;
   }) => Promise<ApiResponse>;
 }
-<<<<<<< HEAD
 
 export type ParserRaw = {
   sales: any;
@@ -444,8 +767,6 @@
   ? D
   : never;
 
-=======
->>>>>>> aa299d48
 export interface ParserRawData {
   sales: SalesSchema;
   asks: AsksSchema;
@@ -456,7 +777,6 @@
   asks: (asks: AsksSchema[]) => PrismaAsksCreate[];
   bids: (bids: BidsSchema[]) => PrismaBidsCreate[];
 }
-export type APIDatasets = 'sales' | 'orders';
 export interface Request {
   continuation: string;
   date: string;
@@ -483,10 +803,9 @@
   type: Tables;
 }
 export interface DatadogConfig {
-  logLevel: 'info' | 'ok' | 'error'; 
+  logLevel: 'info' | 'ok' | 'error';
   appName?: string;
   apiKey?: string;
-  logLevel?: 'info' | 'error' | 'ok';
 }
 export interface LoggerConfig {
   datadog?: DatadogConfig;
