--- conflicted
+++ resolved
@@ -109,7 +109,6 @@
   chain: Chains;
   toConnect: ToConnect;
 }
-<<<<<<< HEAD
 export type MessageType = 'connection';
 export type MessageEvent =
   | 'subscribe'
@@ -117,9 +116,6 @@
   | 'ask.updated'
   | 'sale.created'
   | 'sale.updated';
-
-=======
->>>>>>> 2c02f239
 export interface SocketMessage {
   type: MessageType;
   event: MessageEvent;
