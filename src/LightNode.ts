--- conflicted
+++ resolved
@@ -117,11 +117,7 @@
         syncer.managers.forEach((manager, id) => {
           if (!manager) return;
           managers.push({
-<<<<<<< HEAD
-            "Syncer Contract": syncer.config.contracts,
-=======
             Syncer: syncerId,
->>>>>>> dbf2241e
             Manager: id,
             Year: getYear(manager?.config.date),
             Month: getMonth(manager?.config.date),
